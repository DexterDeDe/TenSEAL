--- conflicted
+++ resolved
@@ -150,24 +150,17 @@
         .def("dot_", &CKKSVector::dot_product_plain_inplace)
         .def("sum", &CKKSVector::sum)
         .def("sum_", &CKKSVector::sum_inplace)
-<<<<<<< HEAD
-        .def("matmul", &CKKSVector::matmul_plain)
-        .def("matmul_", &CKKSVector::matmul_plain_inplace)
+        .def("matmul", &CKKSVector::matmul_plain, py::arg("matrix"),
+             py::arg("n_threads") = 0)
+        .def("matmul_", &CKKSVector::matmul_plain_inplace, py::arg("matrix"),
+             py::arg("n_threads") = 0)
+        .def("mm", &CKKSVector::matmul_plain, py::arg("matrix"),
+             py::arg("n_threads") = 0)
+        .def("mm_", &CKKSVector::matmul_plain_inplace, py::arg("matrix"),
+             py::arg("n_threads") = 0)
         .def("mat_plain_vec_mult", &CKKSVector::mat_plain_vec_mult)
         .def("mat_plain_vec_mult_inplace",
              &CKKSVector::mat_plain_vec_mult_inplace)
-        .def("mm", &CKKSVector::matmul_plain)
-        .def("mm_", &CKKSVector::matmul_plain_inplace)
-=======
-        .def("matmul", &CKKSVector::matmul_plain, py::arg("matrix"),
-             py::arg("n_threads") = 0)
-        .def("matmul_", &CKKSVector::matmul_plain_inplace, py::arg("matrix"),
-             py::arg("n_threads") = 0)
-        .def("mm", &CKKSVector::matmul_plain, py::arg("matrix"),
-             py::arg("n_threads") = 0)
-        .def("mm_", &CKKSVector::matmul_plain_inplace, py::arg("matrix"),
-             py::arg("n_threads") = 0)
->>>>>>> 3d9e401a
         // python arithmetic
         .def("__neg__", &CKKSVector::negate)
         .def("__pow__", &CKKSVector::power)
