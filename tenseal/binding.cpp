--- conflicted
+++ resolved
@@ -141,11 +141,7 @@
         .def("mm", &CKKSVector::matmul_plain, py::arg("matrix"),
              py::arg("n_jobs") = 0)
         .def("mm_", &CKKSVector::matmul_plain_inplace, py::arg("matrix"),
-<<<<<<< HEAD
-             py::arg("n_threads") = 0)
-=======
-             py::arg("n_jobs") = 0)
->>>>>>> 1b957e5a
+             py::arg("n_jobs") = 0)
         .def("conv2d_im2col", &CKKSVector::conv2d_im2col)
         .def("conv2d_im2col_inplace", &CKKSVector::conv2d_im2col_inplace)
         // python arithmetic
