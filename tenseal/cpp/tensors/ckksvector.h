#ifndef TENSEAL_TENSOR_CKKSVECTOR_H
#define TENSEAL_TENSOR_CKKSVECTOR_H

#include <memory>
#include <optional>
#include <stdexcept>
#include <vector>

#include "seal/seal.h"
#include "tenseal/cpp/context/tensealcontext.h"
#include "tenseal/cpp/tensors/utils/utils.h"
#include "tenseal/proto/tensors.pb.h"

namespace tenseal {

using namespace seal;
using namespace std;

/**
 * Holds a vector of real numbers in its encrypted form using the CKKS
 *homomorphic encryption scheme.
 **/
class CKKSVector {
   public:
    CKKSVector(shared_ptr<TenSEALContext> ctx, vector<double> vec,
               std::optional<double> scale = {});

    CKKSVector(const CKKSVector& vec);

    CKKSVector(shared_ptr<TenSEALContext> ctx, const string& vec);
    CKKSVector(const TenSEALContextProto& ctx, const CKKSVectorProto& vec);
    CKKSVector(shared_ptr<TenSEALContext> ctx, const CKKSVectorProto& vec);

    /**
     * Decrypts and returns the plaintext representation of the encrypted vector
     *of real numbers using the secret-key.
     **/
    vector<double> decrypt();
    vector<double> decrypt(const std::shared_ptr<SecretKey>& sk);

    /**
     * Returns the size of the encrypted vector.
     **/
    size_t size() const;
    size_t ciphertext_size() const;

    /**
     * Replicate the first slot of a ciphertext n times. Requires a
     *multiplication.
     **/
    CKKSVector replicate_first_slot(size_t n);
    CKKSVector& replicate_first_slot_inplace(size_t n);

    /**
     * Negates a CKKSVector.
     **/
    CKKSVector negate();
    CKKSVector& negate_inplace();

    /**
     * Compute the square of the CKKSVector.
     **/
    CKKSVector square();
    CKKSVector& square_inplace();

    /**
     * Compute the power of the CKKSVector with minimal multiplication depth.
     **/
    CKKSVector power(unsigned int power);
    CKKSVector& power_inplace(unsigned int power);

    /**
     * Encrypted evaluation function operates on two encrypted vectors and
     * returns a new CKKSVector which is the result of either addition,
     * substraction or multiplication in an element-wise fashion. in_place
     * functions return a reference to the same object.
     **/
    CKKSVector add(CKKSVector to_add);
    CKKSVector& add_inplace(CKKSVector to_add);
    CKKSVector sub(CKKSVector to_sub);
    CKKSVector& sub_inplace(CKKSVector to_sub);
    CKKSVector mul(CKKSVector to_mul);
    CKKSVector& mul_inplace(CKKSVector to_mul);
    CKKSVector dot_product(CKKSVector to_mul);
    CKKSVector& dot_product_inplace(CKKSVector to_mul);

    /**
     * Plain evaluation function operates on an encrypted vector and plaintext
     * vector of integers and returns a new CKKSVector which is the result of
     * either addition, substraction or multiplication in an element-wise
     *fashion. in_place functions return a reference to the same object.
     **/
    CKKSVector add_plain(double to_add);
    CKKSVector add_plain(const vector<double>& to_add);
    CKKSVector& add_plain_inplace(double to_add);
    CKKSVector& add_plain_inplace(const vector<double>& to_add);
    CKKSVector sub_plain(double to_sub);
    CKKSVector sub_plain(const vector<double>& to_sub);
    CKKSVector& sub_plain_inplace(double to_sub);
    CKKSVector& sub_plain_inplace(const vector<double>& to_sub);
    CKKSVector mul_plain(double to_mul);
    CKKSVector mul_plain(const vector<double>& to_mul);
    CKKSVector& mul_plain_inplace(double to_mul);
    CKKSVector& mul_plain_inplace(const vector<double>& to_mul);
    CKKSVector dot_product_plain(const vector<double>& to_mul);
    CKKSVector& dot_product_plain_inplace(const vector<double>& to_mul);
    CKKSVector sum();
    CKKSVector& sum_inplace();

    /**
     * Matrix multiplication operations.
     **/
    CKKSVector matmul_plain(const vector<vector<double>>& matrix,
                            size_t n_jobs = 0);
    CKKSVector& matmul_plain_inplace(const vector<vector<double>>& matrix,
                                     size_t n_jobs = 0);

    /**
     * Polynomial evaluation with `this` as variable.
     * p(x) = coefficients[0] + coefficients[1] * x + ... + coefficients[i] *
     *x^i
     **/
    CKKSVector polyval(const vector<double>& coefficients);
    CKKSVector& polyval_inplace(const vector<double>& coefficients);

    /*
<<<<<<< HEAD
    Image Block to Columns .
    */
=======
     * Image Block to Columns.
     * The input matrix should be encoded in a vertical scan (column-major).
     * The kernel vector should be padded with zeros to the next power of 2
     */
>>>>>>> 1b957e5a
    CKKSVector conv2d_im2col(const vector<double>& kernel, size_t windows_nb);
    CKKSVector& conv2d_im2col_inplace(const vector<double>& kernel,
                                      size_t windows_nb);

    /**
     * Load/Save the vector from/to a serialized protobuffer.
     **/
    void load(const std::string& vec);
    std::string save() const;

    /**
     *Recreates a new CKKSVector from the current one, without any
     *pointer/reference to this one.
     **/
    CKKSVector deepcopy() const;
    /**
     * Get a pointer to the current TenSEAL context.
     **/
    shared_ptr<TenSEALContext> tenseal_context() const {
        if (context == nullptr) throw invalid_argument("missing context");
        return context;
    }
    /**
     * Link to a TenSEAL context.
     **/
    void link_tenseal_context(shared_ptr<TenSEALContext> ctx) {
        this->context = ctx;
    }

   private:
    /*
    Private evaluation functions to process both scalar and vector arguments.
    */
    template <typename T>
    CKKSVector& _add_plain_inplace(const T& to_add);
    template <typename T>
    CKKSVector& _sub_plain_inplace(const T& to_sub);
    template <typename T>
    CKKSVector& _mul_plain_inplace(const T& to_mul);

    size_t _size;
    double init_scale;
    shared_ptr<TenSEALContext> context;
    Ciphertext ciphertext;

    static Ciphertext encrypt(shared_ptr<TenSEALContext> context, double scale,
                              vector<double> pt) {
        if (pt.empty()) {
            throw invalid_argument("Attempting to encrypt an empty vector");
        }
        auto slot_count = context->slot_count<CKKSEncoder>();
        if (pt.size() > slot_count)
            // number of slots available is poly_modulus_degree / 2
            throw invalid_argument(
                "can't encrypt vectors of this size, please use a larger "
                "polynomial modulus degree.");

        Ciphertext ciphertext(context->seal_context());
        Plaintext plaintext;
        // TODO: get rid of this after fixing # 46
        if (pt.size() != 0) replicate_vector(pt, slot_count);
        context->encode<CKKSEncoder>(pt, plaintext, scale);
        context->encryptor->encrypt(plaintext, ciphertext);

        return ciphertext;
    }

    void load_proto(const CKKSVectorProto& buffer);
    CKKSVectorProto save_proto() const;

    void load_context_proto(const TenSEALContextProto& buffer);
};

}  // namespace tenseal

#endif<|MERGE_RESOLUTION|>--- conflicted
+++ resolved
@@ -124,15 +124,10 @@
     CKKSVector& polyval_inplace(const vector<double>& coefficients);
 
     /*
-<<<<<<< HEAD
-    Image Block to Columns .
-    */
-=======
      * Image Block to Columns.
      * The input matrix should be encoded in a vertical scan (column-major).
      * The kernel vector should be padded with zeros to the next power of 2
      */
->>>>>>> 1b957e5a
     CKKSVector conv2d_im2col(const vector<double>& kernel, size_t windows_nb);
     CKKSVector& conv2d_im2col_inplace(const vector<double>& kernel,
                                       size_t windows_nb);
