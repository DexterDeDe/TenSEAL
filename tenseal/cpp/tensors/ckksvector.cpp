#include "tenseal/cpp/tensors/ckksvector.h"

#include <cmath>
#include <memory>
#include <optional>
#include <vector>

#include "seal/seal.h"
#include "tenseal/cpp/context/tensealcontext.h"
#include "tenseal/cpp/tensors/utils/matrix_ops.h"
#include "tenseal/cpp/tensors/utils/utils.h"
#include "tenseal/cpp/utils/proto.h"
#include "tenseal/cpp/utils/serialization.h"

using namespace seal;
using namespace std;

namespace tenseal {

CKKSVector::CKKSVector(shared_ptr<TenSEALContext> ctx, vector<double> vec,
                       std::optional<double> scale) {
    this->link_tenseal_context(ctx);
    if (scale.has_value()) {
        this->init_scale = scale.value();
    } else {
        this->init_scale = context->global_scale();
    }

    // Encrypts the whole vector into a single ciphertext using CKKS batching
    this->ciphertext = CKKSVector::encrypt(context, init_scale, vec);
    this->_size = vec.size();
}

CKKSVector::CKKSVector(const CKKSVector& vec) {
    this->link_tenseal_context(vec.context);
    this->init_scale = vec.init_scale;
    this->_size = vec._size;
    this->ciphertext = vec.ciphertext;
}

CKKSVector::CKKSVector(shared_ptr<TenSEALContext> ctx, const string& vec) {
    this->link_tenseal_context(ctx);
    this->load(vec);
}

CKKSVector::CKKSVector(const TenSEALContextProto& ctx,
                       const CKKSVectorProto& vec) {
    this->load_context_proto(ctx);
    this->load_proto(vec);
}

CKKSVector::CKKSVector(shared_ptr<TenSEALContext> ctx,
                       const CKKSVectorProto& vec) {
    this->link_tenseal_context(ctx);
    this->load_proto(vec);
}

size_t CKKSVector::size() const { return this->_size; }
size_t CKKSVector::ciphertext_size() const { return this->ciphertext.size(); }

vector<double> CKKSVector::decrypt() {
    if (this->tenseal_context()->decryptor == NULL) {
        // this->context was loaded with public keys only
        throw invalid_argument(
            "the current context of the vector doesn't hold a secret_key, "
            "please provide one as argument");
    }

    return this->decrypt(this->tenseal_context()->secret_key());
}

vector<double> CKKSVector::decrypt(const shared_ptr<SecretKey>& sk) {
    Plaintext plaintext;
    Decryptor decryptor =
        Decryptor(this->tenseal_context()->seal_context(), *sk);

    vector<double> result;
    result.reserve(this->size());

    decryptor.decrypt(this->ciphertext, plaintext);
    this->tenseal_context()->decode<CKKSEncoder>(plaintext, result);

    // result contains all slots of ciphertext (n/2), but we may be using less
    // we use the size to delimit the resulting plaintext vector
    vector<double> sub(result.cbegin(), result.cbegin() + this->size());
    return sub;
}

CKKSVector CKKSVector::negate() {
    CKKSVector new_vector = *this;
    new_vector.negate_inplace();

    return new_vector;
}

CKKSVector& CKKSVector::negate_inplace() {
    this->tenseal_context()->evaluator->negate_inplace(this->ciphertext);

    return *this;
}

CKKSVector CKKSVector::square() {
    CKKSVector new_vector = *this;
    new_vector.square_inplace();

    return new_vector;
}

CKKSVector& CKKSVector::square_inplace() {
    this->tenseal_context()->evaluator->square_inplace(this->ciphertext);

    if (this->tenseal_context()->auto_relin()) {
        this->tenseal_context()->evaluator->relinearize_inplace(
            this->ciphertext, *this->tenseal_context()->relin_keys());
    }

    if (this->tenseal_context()->auto_rescale()) {
        this->tenseal_context()->evaluator->rescale_to_next_inplace(
            this->ciphertext);
        this->ciphertext.scale() = this->init_scale;
    }

    return *this;
}

CKKSVector CKKSVector::power(unsigned int power) {
    CKKSVector new_vector = *this;
    new_vector.power_inplace(power);

    return new_vector;
}

CKKSVector& CKKSVector::power_inplace(unsigned int power) {
    // if the power is zero, return a new encrypted vector of ones
    if (power == 0) {
        vector<double> ones(this->size(), 1);
        *this = CKKSVector(this->tenseal_context(), ones, this->init_scale);
        return *this;
    }

    if (power == 1) {
        return *this;
    }

    if (power == 2) {
        this->square_inplace();
        return *this;
    }

    int closest_power_of_2 = 1 << static_cast<int>(floor(log2(power)));
    power -= closest_power_of_2;
    if (power == 0) {
        this->power_inplace(closest_power_of_2 / 2).square_inplace();
    } else {
        CKKSVector closest_pow2_vector = this->power(closest_power_of_2);
        this->power_inplace(power).mul_inplace(closest_pow2_vector);
    }
    return *this;
}

CKKSVector CKKSVector::add(CKKSVector to_add) {
    CKKSVector new_vector = *this;
    new_vector.add_inplace(to_add);

    return new_vector;
}

CKKSVector& CKKSVector::add_inplace(CKKSVector to_add) {
    if (!this->tenseal_context()->equals(to_add.tenseal_context())) {
        // Different contexts means different parameters
        throw invalid_argument(
            "can't add vectors that have different contexts");
    }

    if (this->size() != to_add.size()) {
        if (this->size() == 1) {
            this->replicate_first_slot_inplace(to_add.size());
        } else if (to_add.size() == 1) {
            to_add.replicate_first_slot_inplace(this->size());
        } else {
            throw invalid_argument("can't add vectors of different sizes");
        }
    }

    if (should_set_to_same_mod(this->tenseal_context(), this->ciphertext,
                               to_add.ciphertext)) {
        set_to_same_mod(this->tenseal_context(), this->ciphertext,
                        to_add.ciphertext);
    }

    this->tenseal_context()->evaluator->add_inplace(this->ciphertext,
                                                    to_add.ciphertext);

    return *this;
}

CKKSVector CKKSVector::add_plain(const vector<double>& to_add) {
    CKKSVector new_vector = *this;
    new_vector.add_plain_inplace(to_add);

    return new_vector;
}

CKKSVector CKKSVector::add_plain(double to_add) {
    CKKSVector new_vector = *this;
    new_vector.add_plain_inplace(to_add);

    return new_vector;
}

CKKSVector& CKKSVector::add_plain_inplace(const vector<double>& to_add) {
    if (this->size() != to_add.size()) {
        throw invalid_argument("can't add vectors of different sizes");
    }

    return this->_add_plain_inplace(to_add);
}

CKKSVector& CKKSVector::add_plain_inplace(double to_add) {
    return this->_add_plain_inplace(to_add);
}

template <typename T>
CKKSVector& CKKSVector::_add_plain_inplace(const T& to_add) {
    Plaintext plaintext;
    this->tenseal_context()->encode<CKKSEncoder>(to_add, plaintext,
                                                 this->init_scale);

    if (should_set_to_same_mod(this->tenseal_context(), this->ciphertext,
                               plaintext)) {
        set_to_same_mod(this->tenseal_context(), this->ciphertext, plaintext);
    }

    this->tenseal_context()->evaluator->add_plain_inplace(this->ciphertext,
                                                          plaintext);

    return *this;
}

CKKSVector CKKSVector::sub(CKKSVector to_sub) {
    CKKSVector new_vector = *this;
    new_vector.sub_inplace(to_sub);

    return new_vector;
}

CKKSVector& CKKSVector::sub_inplace(CKKSVector to_sub) {
    if (!this->tenseal_context()->equals(to_sub.context)) {
        // Different contexts means different parameters
        throw invalid_argument(
            "can't sub vectors that have different contexts");
    }

    if (this->size() != to_sub.size()) {
        if (this->size() == 1) {
            this->replicate_first_slot_inplace(to_sub.size());
        } else if (to_sub.size() == 1) {
            to_sub.replicate_first_slot_inplace(this->size());
        } else {
            throw invalid_argument("can't sub vectors of different sizes");
        }
    }

    if (should_set_to_same_mod(this->tenseal_context(), this->ciphertext,
                               to_sub.ciphertext)) {
        set_to_same_mod(this->tenseal_context(), this->ciphertext,
                        to_sub.ciphertext);
    }

    this->tenseal_context()->evaluator->sub_inplace(this->ciphertext,
                                                    to_sub.ciphertext);

    return *this;
}

CKKSVector CKKSVector::sub_plain(const vector<double>& to_sub) {
    CKKSVector new_vector = *this;
    new_vector.sub_plain_inplace(to_sub);

    return new_vector;
}

CKKSVector CKKSVector::sub_plain(double to_sub) {
    CKKSVector new_vector = *this;
    new_vector.sub_plain_inplace(to_sub);

    return new_vector;
}

CKKSVector& CKKSVector::sub_plain_inplace(const vector<double>& to_sub) {
    if (this->size() != to_sub.size()) {
        throw invalid_argument("can't sub vectors of different sizes");
    }

    return this->_sub_plain_inplace(to_sub);
}

CKKSVector& CKKSVector::sub_plain_inplace(double to_sub) {
    return this->_sub_plain_inplace(to_sub);
}

template <typename T>
CKKSVector& CKKSVector::_sub_plain_inplace(const T& to_sub) {
    Plaintext plaintext;
    this->tenseal_context()->encode<CKKSEncoder>(to_sub, plaintext,
                                                 this->init_scale);

    if (should_set_to_same_mod(this->tenseal_context(), this->ciphertext,
                               plaintext)) {
        set_to_same_mod(this->tenseal_context(), this->ciphertext, plaintext);
    }

    this->tenseal_context()->evaluator->sub_plain_inplace(this->ciphertext,
                                                          plaintext);

    return *this;
}

CKKSVector CKKSVector::mul(CKKSVector to_mul) {
    CKKSVector new_vector = *this;
    new_vector.mul_inplace(to_mul);

    return new_vector;
}

CKKSVector& CKKSVector::mul_inplace(CKKSVector to_mul) {
    if (!this->tenseal_context()->equals(to_mul.context)) {
        // Different contexts means different parameters
        throw invalid_argument(
            "can't multiply vectors that have different contexts");
    }

    if (this->size() != to_mul.size()) {
        if (this->size() == 1) {
            this->replicate_first_slot_inplace(to_mul.size());
        } else if (to_mul.size() == 1) {
            to_mul.replicate_first_slot_inplace(this->size());
        } else {
            throw invalid_argument("can't multiply vectors of different sizes");
        }
    }

    if (should_set_to_same_mod(this->tenseal_context(), this->ciphertext,
                               to_mul.ciphertext)) {
        set_to_same_mod(this->tenseal_context(), this->ciphertext,
                        to_mul.ciphertext);
    }

    this->tenseal_context()->evaluator->multiply_inplace(this->ciphertext,
                                                         to_mul.ciphertext);

    if (this->tenseal_context()->auto_relin()) {
        this->tenseal_context()->evaluator->relinearize_inplace(
            this->ciphertext, *this->tenseal_context()->relin_keys());
    }

    if (this->tenseal_context()->auto_rescale()) {
        this->tenseal_context()->evaluator->rescale_to_next_inplace(
            this->ciphertext);
        this->ciphertext.scale() = this->init_scale;
    }

    return *this;
}

CKKSVector CKKSVector::mul_plain(const vector<double>& to_mul) {
    CKKSVector new_vector = *this;
    new_vector.mul_plain_inplace(to_mul);

    return new_vector;
}

CKKSVector CKKSVector::mul_plain(double to_mul) {
    CKKSVector new_vector = *this;
    new_vector.mul_plain_inplace(to_mul);

    return new_vector;
}

CKKSVector& CKKSVector::mul_plain_inplace(const vector<double>& to_mul) {
    if (this->size() != to_mul.size()) {
        throw invalid_argument("can't multiply vectors of different sizes");
    }

    return this->_mul_plain_inplace(to_mul);
}

CKKSVector& CKKSVector::mul_plain_inplace(double to_mul) {
    return this->_mul_plain_inplace(to_mul);
}

template <typename T>
CKKSVector& CKKSVector::_mul_plain_inplace(const T& to_mul) {
    Plaintext plaintext;
    this->tenseal_context()->encode<CKKSEncoder>(to_mul, plaintext,
                                                 this->init_scale);

    if (should_set_to_same_mod(this->tenseal_context(), this->ciphertext,
                               plaintext)) {
        set_to_same_mod(this->tenseal_context(), this->ciphertext, plaintext);
    }

    try {
        this->tenseal_context()->evaluator->multiply_plain_inplace(
            this->ciphertext, plaintext);
    } catch (const std::logic_error& e) {
        if (strcmp(e.what(), "result ciphertext is transparent") == 0) {
            // replace by encryption of zero
            this->tenseal_context()->encryptor->encrypt_zero(this->ciphertext);
            this->ciphertext.scale() = this->init_scale;
            return *this;
        } else {  // Something else, need to be forwarded
            throw;
        }
    }

    if (this->tenseal_context()->auto_rescale()) {
        this->tenseal_context()->evaluator->rescale_to_next_inplace(
            this->ciphertext);
        this->ciphertext.scale() = this->init_scale;
    }

    return *this;
}

CKKSVector CKKSVector::dot_product(CKKSVector to_mul) {
    CKKSVector new_vector = *this;
    new_vector.dot_product_inplace(to_mul);

    return new_vector;
}

CKKSVector& CKKSVector::dot_product_inplace(CKKSVector to_mul) {
    this->mul_inplace(to_mul);
    this->sum_inplace();
    return *this;
}

CKKSVector CKKSVector::dot_product_plain(const vector<double>& to_mul) {
    CKKSVector new_vector = *this;
    new_vector.dot_product_plain_inplace(to_mul);

    return new_vector;
}

CKKSVector& CKKSVector::dot_product_plain_inplace(
    const vector<double>& to_mul) {
    this->mul_plain_inplace(to_mul);
    this->sum_inplace();
    return *this;
}

CKKSVector CKKSVector::sum() {
    CKKSVector new_vector = *this;
    new_vector.sum_inplace();
    return new_vector;
}

CKKSVector& CKKSVector::sum_inplace() {
    sum_vector(this->tenseal_context(), this->ciphertext, this->size());
    this->_size = 1;
    return *this;
}

CKKSVector CKKSVector::matmul_plain(const vector<vector<double>>& matrix,
                                    size_t n_jobs) {
    CKKSVector new_vector = *this;
    return new_vector.matmul_plain_inplace(matrix, n_jobs);
}

CKKSVector& CKKSVector::matmul_plain_inplace(
    const vector<vector<double>>& matrix, size_t n_jobs) {
    this->ciphertext = diagonal_ct_vector_matmul<double, CKKSEncoder>(
        this->tenseal_context(), this->ciphertext, this->size(), matrix,
        n_jobs);

    this->_size = matrix[0].size();

    if (this->tenseal_context()->auto_rescale()) {
        this->tenseal_context()->evaluator->rescale_to_next_inplace(
            this->ciphertext);
        this->ciphertext.scale() = this->init_scale;
    }

    return *this;
}

CKKSVector CKKSVector::replicate_first_slot(size_t n) {
    CKKSVector new_vector = *this;
    return new_vector.replicate_first_slot_inplace(n);
}

CKKSVector& CKKSVector::replicate_first_slot_inplace(size_t n) {
    // mask
    vector<double> mask(this->_size, 0);
    mask[0] = 1;
    this->mul_plain_inplace(mask);

    // replicate
    Ciphertext tmp = this->ciphertext;
    auto galois_keys = this->tenseal_context()->galois_keys();
    for (size_t i = 0; i < (size_t)ceil(log2(n)); i++) {
        this->tenseal_context()->evaluator->rotate_vector_inplace(
            tmp, -pow(2, i), *galois_keys);
        this->tenseal_context()->evaluator->add_inplace(this->ciphertext, tmp);
        tmp = this->ciphertext;
    }

    this->_size = n;
    return *this;
}

CKKSVector CKKSVector::polyval(const vector<double>& coefficients) {
    CKKSVector new_vector = *this;
    return new_vector.polyval_inplace(coefficients);
}

CKKSVector& CKKSVector::polyval_inplace(const vector<double>& coefficients) {
    if (coefficients.size() == 0) {
        throw invalid_argument(
            "the coefficients vector need to have at least one element");
    }

    int degree = static_cast<int>(coefficients.size()) - 1;
    while (degree >= 0) {
        if (coefficients[degree] == 0.0)
            degree--;
        else
            break;
    }

    // null polynomial: output should be an encrypted 0
    // we can multiply by 0, or return the encryption of zero
    if (degree == -1) {
        // we set the vector to the encryption of zero
        this->tenseal_context()->encryptor->encrypt_zero(this->ciphertext);
        this->ciphertext.scale() = this->init_scale;
        return *this;
    }

    // set result accumulator to the constant coefficient
    vector<double> cst_coeff(this->size(), coefficients[0]);
    CKKSVector result(this->tenseal_context(), cst_coeff, this->init_scale);

    // pre-compute squares of x
    CKKSVector x = *this;
    int max_square = static_cast<int>(floor(log2(degree)));
    vector<CKKSVector> x_squares;
    x_squares.reserve(max_square + 1);
    x_squares.push_back(x);  // x
    for (int i = 1; i <= max_square; i++) {
        x.square_inplace();
        x_squares.push_back(x);  // x^(2^i)
    }

    // coefficients[1] * x + ... + coefficients[degree] * x^(degree)
    for (int i = 1; i <= degree; i++) {
        if (coefficients[i] == 0.0) continue;
        x = compute_polynomial_term(i, coefficients[i], x_squares);
        result.add_inplace(x);
    }

    this->ciphertext = result.ciphertext;
    return *this;
}

CKKSVector CKKSVector::conv2d_im2col(const vector<double>& kernel,
                                     size_t windows_nb) {
    CKKSVector new_vec = *this;
    new_vec.conv2d_im2col_inplace(kernel, windows_nb);
    return new_vec;
}

CKKSVector& CKKSVector::conv2d_im2col_inplace(const vector<double>& kernel,
<<<<<<< HEAD
                                              size_t windows_nb) {
    vector<double> plain_vec;
    size_t chunck_size = windows_nb;
    size_t chuncks_nb = kernel.size();

    // check if vector size is not a power of 2
    if (!(chuncks_nb && (!(chuncks_nb & (chuncks_nb - 1))))) {
        throw invalid_argument("Kernel size should be a power of 2");
    }

    if (this->_size / windows_nb != chuncks_nb) {
        throw invalid_argument("Matrix shape doesn't match with vector size");
    }

    size_t vec_len = chunck_size * chuncks_nb;
    plain_vec.reserve(this->_size);

    for (size_t i = 0; i < chuncks_nb; i++) {
        vector<double> tmp(chunck_size, kernel[i]);
=======
                                              const size_t windows_nb) {
    vector<double> plain_vec;
    size_t chunks_nb = kernel.size();

    if (windows_nb == 0) {
        throw invalid_argument("Windows number can't be zero");
    }

    if (kernel.empty()) {
        throw invalid_argument("Kernel vector can't be empty");
    }

    // check if vector size is not a power of 2
    if (!(chunks_nb && (!(chunks_nb & (chunks_nb - 1))))) {
        throw invalid_argument("Kernel size should be a power of 2");
    }

    if (this->_size / windows_nb != chunks_nb) {
        throw invalid_argument("Matrix shape doesn't match with vector size");
    }

    plain_vec.reserve(this->_size);

    for (size_t i = 0; i < chunks_nb; i++) {
        vector<double> tmp(windows_nb, kernel[i]);
>>>>>>> 1b957e5a
        plain_vec.insert(plain_vec.end(), tmp.begin(), tmp.end());
    }

    // replicate the vector in order to be able to do multiple matrix
    // multiplications
    size_t slot_count = this->context->slot_count<CKKSEncoder>();
    replicate_vector(plain_vec, slot_count);
    this->_size = slot_count;

    this->mul_plain_inplace(plain_vec);

    auto galois_keys = this->context->galois_keys();

    CKKSVector tmp = *this;

<<<<<<< HEAD
    while (chuncks_nb > 1) {
        tmp = *this;
        chuncks_nb = 1 << (static_cast<size_t>(ceil(log2(chuncks_nb))) - 1);
        this->context->evaluator->rotate_vector_inplace(
            tmp.ciphertext, chunck_size * chuncks_nb, *galois_keys);
=======
    while (chunks_nb > 1) {
        tmp = *this;
        chunks_nb = 1 << (static_cast<size_t>(ceil(log2(chunks_nb))) - 1);
        this->context->evaluator->rotate_vector_inplace(
            tmp.ciphertext, windows_nb * chunks_nb, *galois_keys);
>>>>>>> 1b957e5a
        this->add_inplace(tmp);
    }

    this->_size = windows_nb;

    return *this;
}

void CKKSVector::load_proto(const CKKSVectorProto& vec) {
    if (this->tenseal_context() == nullptr) {
        throw invalid_argument("context missing for deserialization");
    }
    this->_size = vec.size();
    this->ciphertext = SEALDeserialize<Ciphertext>(
        this->tenseal_context()->seal_context(), vec.ciphertext());
    this->init_scale = vec.scale();
}

void CKKSVector::load_context_proto(const TenSEALContextProto& ctx) {
    this->link_tenseal_context(TenSEALContext::Create(ctx));
}

CKKSVectorProto CKKSVector::save_proto() const {
    CKKSVectorProto buffer;

    *buffer.mutable_ciphertext() = SEALSerialize<Ciphertext>(this->ciphertext);
    buffer.set_size(this->_size);
    buffer.set_scale(this->init_scale);

    return buffer;
}

void CKKSVector::load(const std::string& vec) {
    CKKSVectorProto buffer;
    if (!buffer.ParseFromArray(vec.c_str(), vec.size())) {
        throw invalid_argument("failed to parse CKKS stream");
    }
    this->load_proto(buffer);
}

std::string CKKSVector::save() const {
    auto buffer = this->save_proto();
    std::string output;
    output.resize(proto_bytes_size(buffer));

    if (!buffer.SerializeToArray((void*)output.c_str(),
                                 proto_bytes_size(buffer))) {
        throw invalid_argument("failed to save CKKS proto");
    }

    return output;
}

CKKSVector CKKSVector::deepcopy() const {
    TenSEALContextProto ctx = this->tenseal_context()->save_proto();
    CKKSVectorProto vec = this->save_proto();
    return CKKSVector(ctx, vec);
}

}  // namespace tenseal<|MERGE_RESOLUTION|>--- conflicted
+++ resolved
@@ -572,27 +572,6 @@
 }
 
 CKKSVector& CKKSVector::conv2d_im2col_inplace(const vector<double>& kernel,
-<<<<<<< HEAD
-                                              size_t windows_nb) {
-    vector<double> plain_vec;
-    size_t chunck_size = windows_nb;
-    size_t chuncks_nb = kernel.size();
-
-    // check if vector size is not a power of 2
-    if (!(chuncks_nb && (!(chuncks_nb & (chuncks_nb - 1))))) {
-        throw invalid_argument("Kernel size should be a power of 2");
-    }
-
-    if (this->_size / windows_nb != chuncks_nb) {
-        throw invalid_argument("Matrix shape doesn't match with vector size");
-    }
-
-    size_t vec_len = chunck_size * chuncks_nb;
-    plain_vec.reserve(this->_size);
-
-    for (size_t i = 0; i < chuncks_nb; i++) {
-        vector<double> tmp(chunck_size, kernel[i]);
-=======
                                               const size_t windows_nb) {
     vector<double> plain_vec;
     size_t chunks_nb = kernel.size();
@@ -618,7 +597,6 @@
 
     for (size_t i = 0; i < chunks_nb; i++) {
         vector<double> tmp(windows_nb, kernel[i]);
->>>>>>> 1b957e5a
         plain_vec.insert(plain_vec.end(), tmp.begin(), tmp.end());
     }
 
@@ -634,19 +612,11 @@
 
     CKKSVector tmp = *this;
 
-<<<<<<< HEAD
-    while (chuncks_nb > 1) {
-        tmp = *this;
-        chuncks_nb = 1 << (static_cast<size_t>(ceil(log2(chuncks_nb))) - 1);
-        this->context->evaluator->rotate_vector_inplace(
-            tmp.ciphertext, chunck_size * chuncks_nb, *galois_keys);
-=======
     while (chunks_nb > 1) {
         tmp = *this;
         chunks_nb = 1 << (static_cast<size_t>(ceil(log2(chunks_nb))) - 1);
         this->context->evaluator->rotate_vector_inplace(
             tmp.ciphertext, windows_nb * chunks_nb, *galois_keys);
->>>>>>> 1b957e5a
         this->add_inplace(tmp);
     }
 
